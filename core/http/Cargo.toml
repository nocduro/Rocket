[package]
name = "rocket_http"
version = "0.4.0-dev"
authors = ["Sergio Benitez <sb@sergio.bz>"]
description = """
Types, traits, and parsers for HTTP requests, responses, and headers.
"""
documentation = "https://api.rocket.rs/rocket_http/"
homepage = "https://rocket.rs"
repository = "https://github.com/SergioBenitez/Rocket"
readme = "../../README.md"
keywords = ["rocket", "web", "framework", "http"]
license = "MIT/Apache-2.0"
categories = ["web-programming"]

[features]
tls = ["rustls", "hyper-sync-rustls"]

[dependencies]
smallvec = "0.6"
percent-encoding = "1"
hyper = { version = "0.10.13", default-features = false }
time = "0.1"
indexmap = "1.0"
rustls = { version = "0.13", optional = true }
state = "0.4"
<<<<<<< HEAD

[dependencies.cookie]
version = "0.11"
features = ["percent-encode", "secure"]
=======
cookie = { version = "0.11", features = ["percent-encode", "secure"] }
pear = { git = "http://github.com/SergioBenitez/Pear", rev = "b475140" }
>>>>>>> fd6d5771

[dependencies.hyper-sync-rustls]
version = "=0.3.0-rc.3"
features = ["server"]
optional = true

[dev-dependencies]
rocket = { version = "0.4.0-dev", path = "../lib" }
rocket_codegen = { version = "0.4.0-dev", path = "../codegen" }<|MERGE_RESOLUTION|>--- conflicted
+++ resolved
@@ -24,15 +24,8 @@
 indexmap = "1.0"
 rustls = { version = "0.13", optional = true }
 state = "0.4"
-<<<<<<< HEAD
-
-[dependencies.cookie]
-version = "0.11"
-features = ["percent-encode", "secure"]
-=======
 cookie = { version = "0.11", features = ["percent-encode", "secure"] }
 pear = { git = "http://github.com/SergioBenitez/Pear", rev = "b475140" }
->>>>>>> fd6d5771
 
 [dependencies.hyper-sync-rustls]
 version = "=0.3.0-rc.3"
